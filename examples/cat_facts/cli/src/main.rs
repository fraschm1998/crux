--- conflicted
+++ resolved
@@ -62,18 +62,10 @@
                 }
                 Effect::Http(mut request) => {
                     let HttpRequest { ref url, .. } = request.operation;
-<<<<<<< HEAD
                     match surf::get(url).send().await {
                         Ok(mut response) => {
-                            let response = HttpResponse {
-                                status: response.status().into(),
-                                body: response.body_bytes().await.unwrap(),
-                            };
-=======
-                    match surf::get(url).recv_bytes().await {
-                        Ok(bytes) => {
+                            let bytes = response.body_bytes().await.unwrap();
                             let response = HttpResponse::status(200).body(bytes).build();
->>>>>>> d3375189
 
                             enqueue_effects(&mut queue, core.resolve(&mut request, response));
                         }
