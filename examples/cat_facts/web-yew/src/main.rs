mod http;

use std::rc::Rc;

use anyhow::{anyhow, Result};
use js_sys::Date;
use log::info;
use wasm_bindgen::JsValue;
use web_sys::window;
use woothee::parser::Parser;
use yew::{html::Scope, prelude::*};

use shared::{
    key_value::{KeyValueOperation, KeyValueOutput},
    platform::PlatformResponse,
    time::TimeResponse,
    CatFactCapabilities, CatFacts, Core, Effect, Event,
};

fn time_get() -> Result<String> {
    let date = Date::new_0();

    Ok(format!("{}", date.to_iso_string()))
}

fn platform_get() -> Result<String> {
    let agent = window()
        .ok_or_else(|| anyhow!("no DOM"))?
        .navigator()
        .user_agent()
        .map_err(|e| anyhow!("no user agent {:?}", e))?;

    Ok(Parser::new()
        .parse(&agent)
        .ok_or_else(|| anyhow!("failed to parse user agent"))?
        .name
        .to_string())
}

#[derive(Default)]
struct HelloWorld {
    core: Rc<Core<Effect, CatFacts>>,
}

#[derive(Debug)]
enum Task {
    Event(Event),
    Effect(Effect),
}

fn send_effects(link: &Scope<HelloWorld>, effects: Vec<Effect>) {
    link.send_message_batch(effects.into_iter().map(Task::Effect).collect());
}

impl Component for HelloWorld {
    type Message = Task;
    type Properties = ();

    fn create(ctx: &Context<Self>) -> Self {
        let link = ctx.link();
        link.send_message(Task::Event(Event::Get));
        link.send_message(Task::Event(Event::GetPlatform));

        Self {
            core: Rc::new(Core::new::<CatFactCapabilities>()),
        }
    }

    fn update(&mut self, ctx: &Context<Self>, msg: Self::Message) -> bool {
        let link = ctx.link();
        let core = &self.core;

        let object = JsValue::from(format!("message {:?}", msg));
        info!("{}", object.as_string().unwrap());

        match msg {
            Task::Event(event) => {
                send_effects(link, self.core.process_event(event));
            }
            Task::Effect(effect) => match effect {
                Effect::Render(_) => return true,
                Effect::Http(mut request) => {
                    wasm_bindgen_futures::spawn_local({
                        let link = link.clone();
                        let core = core.clone();

                        async move {
<<<<<<< HEAD
                            let response = http::request(&request.operation).await.unwrap();
=======
                            let bytes = http_get(&url).await.unwrap_or_default();
                            let response = HttpResponse::status(200).body(bytes).build();
>>>>>>> d3375189

                            let effects = core.resolve(&mut request, response);
                            send_effects(&link, effects);
                        }
                    });
                }
                Effect::KeyValue(mut request) => {
                    let response = match request.operation {
                        KeyValueOperation::Read(_) => KeyValueOutput::Read(None),
                        KeyValueOperation::Write(_, _) => KeyValueOutput::Write(false),
                    };

                    send_effects(link, core.resolve(&mut request, response))
                }
                Effect::Platform(mut request) => {
                    let response = PlatformResponse(
                        platform_get().unwrap_or_else(|_| "Unknown browser".to_string()),
                    );
                    send_effects(link, core.resolve(&mut request, response))
                }
                Effect::Time(mut request) => {
                    let response = TimeResponse(time_get().unwrap());
                    send_effects(link, core.resolve(&mut request, response))
                }
            },
        };

        false
    }

    fn view(&self, ctx: &Context<Self>) -> Html {
        let link = ctx.link();
        let view = self.core.view();

        html! {
            <>
                <section class="section title has-text-centered">
                    <p>{&view.platform}</p>
                </section>
                <section class="section container has-text-centered">
                    if let Some(image) = &view.image {
                        <img src={image.href.clone()} style="height: 400px" />
                    }
                </section>
                <section class="section container has-text-centered">
                    <p>{&view.fact}</p>
                </section>
                <div class="buttons container is-centered">
                    <button class="button is-primary is-danger"
                        onclick={link.callback(|_| Task::Event(Event::Clear))}>
                        {"Clear"}
                    </button>
                    <button class="button is-primary is-success"
                        onclick={link.callback(|_| Task::Event(Event::Get))}>
                        {"Get"}
                    </button>
                    <button class="button is-primary is-warning"
                        onclick={link.callback(|_| Task::Event(Event::Fetch))}>
                        {"Fetch"}
                    </button>
                </div>
            </>
        }
    }
}

fn main() {
    wasm_logger::init(wasm_logger::Config::default());
    yew::Renderer::<HelloWorld>::new().render();
}<|MERGE_RESOLUTION|>--- conflicted
+++ resolved
@@ -85,13 +85,7 @@
                         let core = core.clone();
 
                         async move {
-<<<<<<< HEAD
                             let response = http::request(&request.operation).await.unwrap();
-=======
-                            let bytes = http_get(&url).await.unwrap_or_default();
-                            let response = HttpResponse::status(200).body(bytes).build();
->>>>>>> d3375189
-
                             let effects = core.resolve(&mut request, response);
                             send_effects(&link, effects);
                         }
