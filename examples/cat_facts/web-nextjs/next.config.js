const WasmPackPlugin = require("@wasm-tool/wasm-pack-plugin");
const path = require("path");

/** @type {import('next').NextConfig} */
const nextConfig = {
  reactStrictMode: false,
  swcMinify: true,
};

// see https://github.com/wasm-tool/wasm-pack-plugin/issues/112
let loaded = false;

module.exports = {
  webpack(nextConfig) {
    if (!loaded) {
      nextConfig.plugins.push(
        new WasmPackPlugin({
          crateDirectory: path.resolve(__dirname, "..", "shared"),
          extraArgs: "--target web",
          outDir: path.resolve(__dirname, "shared", "core"),
        })
      );
      loaded = true;
    }

    return nextConfig;
  },
  async headers() {
    return [
      {
        source: "/(.*)",
        headers: [
          {
            key: "Content-Security-Policy",
            value:
              "default-src 'self' 'unsafe-inline' 'unsafe-eval' catfact.ninja *.tenor.com crux-counter.fly.dev *.dream.io cdn.jsdelivr.net; img-src https://*",
          },
          {
            key: "Referrer-Policy",
            value: "origin-when-cross-origin",
          },
        ],
      },
    ];
  },
<<<<<<< HEAD
  async rewrites() {
    return [
      {
        source: "/",
        destination: "https://crux-counter.fly.dev/meow",
      },
    ];
  },
=======
>>>>>>> d3375189
};<|MERGE_RESOLUTION|>--- conflicted
+++ resolved
@@ -43,15 +43,4 @@
       },
     ];
   },
-<<<<<<< HEAD
-  async rewrites() {
-    return [
-      {
-        source: "/",
-        destination: "https://crux-counter.fly.dev/meow",
-      },
-    ];
-  },
-=======
->>>>>>> d3375189
 };