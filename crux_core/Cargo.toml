[package]
name = "crux_core"
description = "Cross-platform app development in Rust"
version = "0.4.0"
readme = "README.md"
authors.workspace = true
repository.workspace = true
edition.workspace = true
license.workspace = true
keywords.workspace = true
rust-version.workspace = true

[package.metadata.docs.rs]
all-features = true

[dependencies]
anyhow.workspace = true
bcs.workspace = true
crossbeam-channel = "0.5.8"
derive_more = "0.99.17"
futures = "0.3.28"
serde = { workspace = true, features = ["derive"] }
serde_json = "1.0.96"
serde-generate = { version = "0.25.1", optional = true }
serde-reflection = { version = "0.3.6", optional = true }
thiserror = "1.0.40"
<<<<<<< HEAD
uuid = { version = "1.3.1", features = ["v4", "wasm-bindgen", "js", "serde"] }
=======
uuid = { version = "1.3.2", features = ["v4", "wasm-bindgen", "js"] }
>>>>>>> 1d9f5e58
wasm-bindgen = "0.2.84"

[dev-dependencies]
assert_matches = "1.5"
crux_macros = { version = "0.2", path = "../crux_macros" }
serde = { version = "1.0.160", features = ["derive"] }
static_assertions = "1.1"
async-channel = "1.8"
rand = "0.8"

[features]
typegen = ["dep:serde-generate", "dep:serde-reflection"]<|MERGE_RESOLUTION|>--- conflicted
+++ resolved
@@ -24,11 +24,7 @@
 serde-generate = { version = "0.25.1", optional = true }
 serde-reflection = { version = "0.3.6", optional = true }
 thiserror = "1.0.40"
-<<<<<<< HEAD
-uuid = { version = "1.3.1", features = ["v4", "wasm-bindgen", "js", "serde"] }
-=======
-uuid = { version = "1.3.2", features = ["v4", "wasm-bindgen", "js"] }
->>>>>>> 1d9f5e58
+uuid = { version = "1.3.2", features = ["v4", "wasm-bindgen", "js", "serde"] }
 wasm-bindgen = "0.2.84"
 
 [dev-dependencies]
